--- conflicted
+++ resolved
@@ -168,11 +168,7 @@
     REQUEST_TIMEOUT = _CONFIG.get('request_timeout', 30)
 
     # Check and set periodic callback time
-<<<<<<< HEAD
-    CALLBACK_TIME = _CONFIG.get('crawler_interval', 7.5)
-=======
     CALLBACK_TIME = _CONFIG.get('crawler_interval', 30)
->>>>>>> 68d16321
     if CALLBACK_TIME < 7.2:
         _logger.warning("Selected crawler interval of %s seconds is less than "
                         "7.2, client may be rate-limited by OVH", CALLBACK_TIME)
